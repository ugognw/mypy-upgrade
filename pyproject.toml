[build-system]
requires = ["hatchling"]
build-backend = "hatchling.build"

[project]
name = "mypy-upgrade"
dynamic = ["version"]
description = "automatic error suppression for mypy"
readme = "README.md"
requires-python = ">=3.7"
license = "MIT"
keywords = ["type checking"]
authors = [
  { name = "Ugochukwu Nwosu", email = "ugognw@gmail.com" },
]
classifiers = [
  "Development Status :: 3 - Alpha",
  "Intended Audience :: Developers",
  "Programming Language :: Python",
  "Programming Language :: Python :: 3.7",
  "Programming Language :: Python :: 3.8",
  "Programming Language :: Python :: 3.9",
  "Programming Language :: Python :: 3.10",
  "Programming Language :: Python :: 3.11",
  "Programming Language :: Python :: 3.12",
  "Programming Language :: Python :: 3.13",
  "Programming Language :: Python :: Implementation :: CPython",
  "Programming Language :: Python :: Implementation :: PyPy",
  "Topic :: Software Development",
]
dependencies = [
  "typing-extensions; python_version<'3.8'"
]

[project.scripts]
mypy-upgrade = "mypy_upgrade.cli:main"

[project.urls]
Documentation = "https://github.com/ugognw/mypy-upgrade#readme"
Issues = "https://github.com/ugognw/mypy-upgrade/issues"
Source = "https://github.com/ugognw/mypy-upgrade"

[tool.black]
target-version = ["py37", "py38", "py39", "py310", "py311", "py312"]
line-length = 79
skip-string-normalization = true

[tool.coverage.run]
source_pkgs = ["mypy_upgrade", "tests"]
branch = true
parallel = true

[tool.coverage.paths]
mypy_upgrade = ["src/mypy_upgrade"]
tests = ["tests"]

[tool.coverage.report]
exclude_lines = [
  "no cov",
  "if __name__ == .__main__.:",
  "if TYPE_CHECKING:",
]

[tool.hatch.build]
ignore-vcs = true
packages = ["src/mypy_upgrade"]
include = [
  "/tests",
]

[[tool.hatch.envs.test.matrix]]
python = [
  "3.7",
  "3.8",
  "3.9",
  "3.10",
  "3.11",
  "3.12",
  "3.13",
  "pypy3.7",
  "pypy3.8",
  "pypy3.9",
  "pypy3.10"
]

[tool.hatch.envs.default]
dependencies = [
<<<<<<< HEAD
=======
  "mypy",
>>>>>>> 8b970876
  "pytest",
  "pytest-cov",
  "pytest-datadir",
  "pytest-xdist",
  "pre-commit"
]
python = "3.11"

[tool.hatch.envs.default.env-vars]
PYTHONPATH="src"

[tool.hatch.envs.default.scripts]
test = "pytest {args:tests}"
test-cov = "pytest -n auto --cov=mypy_upgrade --cov-report=html --cov-report=lcov --cov-report=xml --cov-report=term-missing tests/"

[tool.hatch.envs.lint]
detached = true
dependencies = [
  "black>=23.1.0",
  "mypy>=1.0.0",
  "pytest>=7.4.0",
  "ruff>=0.0.243",
]
python = "3.11"

[tool.hatch.envs.lint.scripts]
typing = "mypy --strict --install-types --non-interactive {args:src/mypy_upgrade tests}"
style = [
  "ruff {args:.}",
  "black --check --diff {args:.}",
]
fmt = [
  "black {args:.}",
  "ruff --fix {args:.}",
  "style",
]
all = [
  "style",
  "typing",
]

[tool.hatch.version]
path = "src/mypy_upgrade/__about__.py"

[tool.pytest.ini_options]
addopts = [
    "-n",
    "auto",
    "--import-mode=importlib",
    "-r A",
    "--strict-markers",
    "--doctest-modules",
    "--doctest-glob=*.md",
    "--tb=short"
]
filterwarnings = "error"
norecursedirs = "migrations"
python_files = [
    "test_*.py",
    "*_test.py",
    "tests.py"
]
testpaths = "tests"
markers = [
  "slow: marks tests as slow (deselect with '-m \"not slow\"')",
<<<<<<< HEAD
=======
  "cli: marks tests for the command-line interface (deselect with '-m \"not cli\"')",
  "mypy_upgrade: marks functional tests for mypy_upgrade (deselect with '-m \"not mypy_upgrade\"')"
>>>>>>> 8b970876
]

[tool.ruff]
target-version = "py37"
line-length = 79
select = [
  "A",
  "ARG",
  "B",
  "C",
  "C4",
  "DTZ",
  "E",
  "EM",
  "EXE",
  "F",
  "FBT",
  "I",
  "ICN",
  "INT",
  "ISC",
  "N",
  "PIE",
  "PLC",
  "PLE",
  "PLR",
  "PLW",
  "PT",
  "PTH",
  "Q",
  "RSE",
  "RUF",
  "S",
  "SIM",
  "T",
  "TID",
  "UP",
  "W",
  "YTT",
]
ignore = [
  # Allow non-abstract empty methods in abstract base classes
  "B027",
  # Allow boolean positional values in function calls, like `dict.get(... True)`
  "FBT003",
  # Ignore checks for possible passwords
  "S105", "S106", "S107", "S603",
  # Ignore complexity
  "C901", "PLR0911", "PLR0912", "PLR0913", "PLR0915",
]

[tool.ruff.flake8-pytest-style]
fixture-parentheses = false
mark-parentheses = false

[tool.ruff.flake8-quotes]
inline-quotes = "double"

[tool.ruff.flake8-tidy-imports]
ban-relative-imports = "all"

[tool.ruff.isort]
known-first-party = ["mypy_upgrade"]

[tool.ruff.per-file-ignores]
# Tests can use magic values, assertions, and relative imports
"tests/**/*" = ["PLR2004", "S101", "TID252"]<|MERGE_RESOLUTION|>--- conflicted
+++ resolved
@@ -85,10 +85,7 @@
 
 [tool.hatch.envs.default]
 dependencies = [
-<<<<<<< HEAD
-=======
   "mypy",
->>>>>>> 8b970876
   "pytest",
   "pytest-cov",
   "pytest-datadir",
@@ -154,11 +151,8 @@
 testpaths = "tests"
 markers = [
   "slow: marks tests as slow (deselect with '-m \"not slow\"')",
-<<<<<<< HEAD
-=======
   "cli: marks tests for the command-line interface (deselect with '-m \"not cli\"')",
   "mypy_upgrade: marks functional tests for mypy_upgrade (deselect with '-m \"not mypy_upgrade\"')"
->>>>>>> 8b970876
 ]
 
 [tool.ruff]
