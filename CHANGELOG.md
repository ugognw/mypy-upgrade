# Changelog

All notable changes to this project will be documented in this file.

The format is based on [Keep a Changelog](https://keepachangelog.com/en/1.0.0/)

This project implements a version of
[Semantic Versioning](https://semver.org/spec/v2.0.0.html) described
[here]((https://iscinumpy.dev/post/bound-version-constraints/#semver)) called
"Realistic" Semantic Versioning.

<<<<<<< HEAD
## [Unreleased](https://github.com/ugognw/mypy-upgrade/tree/development)

## Added

* `typing-extensions` dependency added for Python <3.8

* Support for placing suppression errors on end of multiline statements

* Functional tests on ASE codebase

* Unit tests for:

    * `mypy_upgrade.cli._create_argument_parser`

    * `mypy_upgrade.editing.add_type_ignore_comment`

    * `mypy_upgrade.editing.format_type_ignore_comment`

    * `mypy_upgrade.editing.remove_unused_type_ignore`

    * `mypy_upgrade.filter.filter_mypy_errors`

    * `mypy_upgrade.filter.get_module_paths`

    * `mypy_upgrade.parsing.description_to_type_ignore`

    * `mypy_upgrade.parsing.parse_mypy_error_report`

    * `mypy_upgrade.silence.silence_errors`

    * `mypy_upgrade.utils.split_code_and_comment`

    * `mypy_upgrade.utils.correct_line_numbers`

### Changed

* Major refactor into modules
=======
## [0.0.1-alpha.3] - 2023-08-04

## Added

* `__future__` imports for Python <3.10 support

* `typing-extensions` dependency for Python <3.8

* `mypy_upgrade.cli.mypy_upgrade` function which encapsulates application logic

* README

    * overview of features

    * preview of command-line options

    * known bugs

    * similar projects

* New modules:

    * `mypy_upgrade.editing`: comment editing functions

    * `mypy_upgrade.filter`: error filtering functions

    * `mypy_upgrade.parsing`: defines the `MypyError` named tuple and report parsing logic

    * `mypy_upgrade.silence`: suppress errors by add/removing comments

    * `mypy_upgrade.utils`: utilities for processing code text

* Testing

    * Group common data to fixtures in `conftest.py`

    * Functional tests on ASE codebase (with corresponding test data and test environment dependency)

    * Unit tests for:

        * `mypy_upgrade.cli._create_argument_parser`

        * `mypy_upgrade.editing.add_type_ignore_comment`

        * `mypy_upgrade.editing.format_type_ignore_comment`

        * `mypy_upgrade.editing.remove_unused_type_ignore`

        * `mypy_upgrade.filter.filter_mypy_errors`

        * `mypy_upgrade.filter.get_module_paths`

        * `mypy_upgrade.parsing.description_to_type_ignore`

        * `mypy_upgrade.parsing.parse_mypy_error_report`

        * `mypy_upgrade.silence.silence_errors`

        * `mypy_upgrade.utils.split_code_and_comment`

        * `mypy_upgrade.utils.correct_line_numbers`

    * Add pytest markers for slow tests and functional tests

### Changed

* `mypy_upgrade.cli`

    * `.parse_report` moved to `mypy_upgrade.parsing` module

    * `.get_module_paths` function moved to `mypy_upgrade.filter` module

    * `.select_errors` renamed to `filter_mypy_errors` and moved to `mypy_upgrade.filter` module

    * `.silence_error`

        * renamed to `silence_errors` moved to `mypy_upgrade.silence` module

        * now accepts `str`, `Iterable[MypyError]`, `Literal["description"] | None` as parameters

        * removes unused type error suppression comments

        * respects previously existing comments

    * `.main` application logic moved to `.mypy_upgrade`

* Error information is stored as named tuple (`MypyError`)

* syntax of README examples
>>>>>>> 42ce1ac4

* Default to silence all errors in type checking report

* Use tokenize to find existing comments

<<<<<<< HEAD
* Group errors by file and line number

## [0.0.1-alpha.2](https://github.com/ugognw/mypy-upgrade/tree/release-0.0.1-alpha.2)
=======
* Group errors to be silenced by file and line number

### Removed

* Pypy and Python 3.12+ classifiers

* `.cli.extract_old_error`

### Fixed

* Support for placing suppression errors on the end of multiline statements

## [0.0.1-alpha.2] - 2023-07-31
>>>>>>> 42ce1ac4

### Fixed

* `importlib.abc error` [(see Issue #2)](https://github.com/ugognw/mypy-upgrade/issues/2)

## [0.0.1-alpha.1] - 2023-07-31

* First release

[0.0.1-alpha.3]: https://github.com/ugognw/mypy-upgrade/compare/release-0.0.1-alpha.2...release-0.0.1-alpha.3
[0.0.1-alpha.2]: https://github.com/ugognw/mypy-upgrade/compare/release-0.0.1-alpha.1...release-0.0.1-alpha.2
[0.0.1-alpha.1]: https://github.com/ugognw/mypy-upgrade/tree/release-0.0.1-alpha.1<|MERGE_RESOLUTION|>--- conflicted
+++ resolved
@@ -9,45 +9,6 @@
 [here]((https://iscinumpy.dev/post/bound-version-constraints/#semver)) called
 "Realistic" Semantic Versioning.
 
-<<<<<<< HEAD
-## [Unreleased](https://github.com/ugognw/mypy-upgrade/tree/development)
-
-## Added
-
-* `typing-extensions` dependency added for Python <3.8
-
-* Support for placing suppression errors on end of multiline statements
-
-* Functional tests on ASE codebase
-
-* Unit tests for:
-
-    * `mypy_upgrade.cli._create_argument_parser`
-
-    * `mypy_upgrade.editing.add_type_ignore_comment`
-
-    * `mypy_upgrade.editing.format_type_ignore_comment`
-
-    * `mypy_upgrade.editing.remove_unused_type_ignore`
-
-    * `mypy_upgrade.filter.filter_mypy_errors`
-
-    * `mypy_upgrade.filter.get_module_paths`
-
-    * `mypy_upgrade.parsing.description_to_type_ignore`
-
-    * `mypy_upgrade.parsing.parse_mypy_error_report`
-
-    * `mypy_upgrade.silence.silence_errors`
-
-    * `mypy_upgrade.utils.split_code_and_comment`
-
-    * `mypy_upgrade.utils.correct_line_numbers`
-
-### Changed
-
-* Major refactor into modules
-=======
 ## [0.0.1-alpha.3] - 2023-08-04
 
 ## Added
@@ -137,17 +98,11 @@
 * Error information is stored as named tuple (`MypyError`)
 
 * syntax of README examples
->>>>>>> 42ce1ac4
 
 * Default to silence all errors in type checking report
 
 * Use tokenize to find existing comments
 
-<<<<<<< HEAD
-* Group errors by file and line number
-
-## [0.0.1-alpha.2](https://github.com/ugognw/mypy-upgrade/tree/release-0.0.1-alpha.2)
-=======
 * Group errors to be silenced by file and line number
 
 ### Removed
@@ -161,7 +116,6 @@
 * Support for placing suppression errors on the end of multiline statements
 
 ## [0.0.1-alpha.2] - 2023-07-31
->>>>>>> 42ce1ac4
 
 ### Fixed
 
